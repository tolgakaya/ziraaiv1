--- conflicted
+++ resolved
@@ -52,123 +52,6 @@
         // Analysis Request Details
         public string UrgencyLevel { get; set; }
         public string Notes { get; set; }
-<<<<<<< HEAD
-        public string ContactPhone { get; set; }
-        public string ContactEmail { get; set; }
-        public string AdditionalInfo { get; set; } // JSON object
-        
-        // Plant Identification - Enhanced
-        public string PlantSpecies { get; set; }
-        public string PlantVariety { get; set; }
-        public string GrowthStage { get; set; }
-        public decimal? IdentificationConfidence { get; set; }
-        public string IdentifyingFeatures { get; set; } // JSON array - NEW
-        public string VisibleParts { get; set; } // JSON array - NEW
-        
-        // Health Assessment - Enhanced
-        public int? VigorScore { get; set; }
-        public string LeafColor { get; set; } // NEW
-        public string LeafTexture { get; set; } // NEW
-        public string GrowthPattern { get; set; } // NEW
-        public string StructuralIntegrity { get; set; } // NEW
-        public string HealthSeverity { get; set; }
-        public string StressIndicators { get; set; } // JSON array
-        public string DiseaseSymptoms { get; set; } // JSON array
-        
-        // Nutrient Status - Enhanced
-        public string NitrogenStatus { get; set; } // NEW
-        public string PhosphorusStatus { get; set; } // NEW
-        public string PotassiumStatus { get; set; } // NEW
-        public string CalciumStatus { get; set; } // NEW
-        public string MagnesiumStatus { get; set; } // NEW
-        public string IronStatus { get; set; } // NEW
-        public string PrimaryDeficiency { get; set; }
-        public string SecondaryDeficiencies { get; set; } // JSON array - NEW
-        public string NutrientSeverity { get; set; } // NEW
-        public string NutrientStatus { get; set; } // JSON object - Full details
-        
-        // Pest & Disease - Enhanced
-        public string PestsDetected { get; set; } // JSON array - NEW
-        public string DiseasesDetected { get; set; } // JSON array - NEW
-        public string DamagePattern { get; set; } // NEW
-        public decimal? AffectedAreaPercentage { get; set; } // NEW
-        public string SpreadRisk { get; set; } // NEW
-        public string PrimaryIssue { get; set; } // NEW
-        
-        // Environmental Stress - NEW Section
-        public string WaterStatus { get; set; } // NEW
-        public string TemperatureStress { get; set; } // NEW
-        public string LightStress { get; set; } // NEW
-        public string PhysicalDamage { get; set; } // NEW
-        public string ChemicalDamage { get; set; } // NEW
-        public string SoilIndicators { get; set; } // NEW
-        public string PrimaryStressor { get; set; } // NEW
-        
-        // Summary
-        public int? OverallHealthScore { get; set; }
-        public string PrimaryConcern { get; set; }
-        public string SecondaryConcerns { get; set; } // JSON array - NEW
-        public int? CriticalIssuesCount { get; set; } // NEW
-        public string Prognosis { get; set; }
-        public string EstimatedYieldImpact { get; set; }
-        public decimal? ConfidenceLevel { get; set; }
-        
-        // Cross-Factor Insights - Enhanced
-        public string CrossFactorInsights { get; set; } // JSON array with detailed structure
-        
-        // Recommendations - Enhanced Structure
-        public string ImmediateRecommendations { get; set; } // JSON array - NEW
-        public string ShortTermRecommendations { get; set; } // JSON array - NEW
-        public string PreventiveRecommendations { get; set; } // JSON array - NEW
-        public string MonitoringRecommendations { get; set; } // JSON array - NEW
-        public string Recommendations { get; set; } // JSON object - Full structure
-        
-        // Image Metadata - NEW
-        public string ImageFormat { get; set; } // NEW
-        public string ImageUrl { get; set; } // NEW
-        public long? ImageSizeBytes { get; set; } // NEW
-        public decimal? ImageSizeKb { get; set; }
-        public decimal? ImageSizeMb { get; set; } // NEW
-        public DateTime? ImageUploadTimestamp { get; set; } // NEW
-        
-        // RabbitMQ Metadata - NEW
-        public string CorrelationId { get; set; } // NEW
-        public string ResponseQueue { get; set; } // NEW
-        public string MessagePriority { get; set; } // NEW
-        public int? RetryCount { get; set; } // NEW
-        public DateTime? ReceivedAt { get; set; } // NEW
-        public string MessageId { get; set; } // NEW
-        public string RoutingKey { get; set; } // NEW
-        
-        // Processing Metadata - Enhanced
-        public string AiModel { get; set; }
-        public string WorkflowVersion { get; set; } // NEW
-        public DateTime? ProcessingTimestamp { get; set; } // NEW
-        public long? ProcessingTimeMs { get; set; } // NEW
-        public bool? ParseSuccess { get; set; } // NEW
-        public decimal? TotalTokens { get; set; }
-        public decimal? TotalCostUsd { get; set; }
-        public decimal? TotalCostTry { get; set; }
-        
-        // Response Status - NEW
-        public bool? Success { get; set; } // NEW
-        public string Message { get; set; } // NEW
-        public bool? Error { get; set; } // NEW
-        public string ErrorMessage { get; set; } // NEW
-        public string ErrorType { get; set; } // NEW
-        
-        // Full Response Storage
-        public string DetailedAnalysisData { get; set; } // Full analysis JSON
-        
-        // Legacy fields for backward compatibility
-        public string PlantType { get; set; }
-        public string ElementDeficiencies { get; set; }
-        public string Diseases { get; set; }
-        public string Pests { get; set; }
-        public string AnalysisResult { get; set; }
-        public string N8nWebhookResponse { get; set; }
-        
-=======
         public string ContactInfo { get; set; } // Text field instead of separate fields
         public string ContactPhone { get; set; } // Helper field for contact info
         public string ContactEmail { get; set; } // Helper field for contact info
@@ -272,8 +155,6 @@
         public string Pests { get; set; } // Legacy field - JSON string
         public string AnalysisResult { get; set; } // Legacy field - JSON string
         public string N8nWebhookResponse { get; set; } // Legacy field - JSON string
-
->>>>>>> b7ae0511
         // Navigation properties
         public virtual SponsorshipCode SponsorshipCode { get; set; }
         public virtual User SponsorUser { get; set; }
