using System;
using System.Threading.Tasks;
using Business.Services.Redemption;
using Core.Utilities.Results;
using Microsoft.AspNetCore.Authorization;
using Microsoft.AspNetCore.Mvc;
using Microsoft.Extensions.Configuration;
using Microsoft.Extensions.Logging;

namespace WebAPI.Controllers
{
    [ApiController]
    [AllowAnonymous]
    public class RedemptionController : ControllerBase
    {
        private readonly IRedemptionService _redemptionService;
        private readonly ILogger<RedemptionController> _logger;
        private readonly IConfiguration _configuration;

        public RedemptionController(
            IRedemptionService redemptionService,
            ILogger<RedemptionController> logger,
            IConfiguration configuration)
        {
            _redemptionService = redemptionService;
            _logger = logger;
            _configuration = configuration;
        }

        /// <summary>
        /// Redeem a sponsorship code via public link (no authentication required)
        /// </summary>
        /// <param name="code">The sponsorship code to redeem</param>
        /// <returns>HTML page with redemption result and auto-login if successful</returns>
<<<<<<< HEAD
        [HttpGet("~/redeem/{code}")] // Direct access without /api/v1/ prefix for easier link sharing
=======
        [HttpGet]
        [Route("~/redeem/{code}")] // Direct access without /api/v1/ prefix for easier link sharing
        [ApiVersionNeutral] // This endpoint should work regardless of API version
>>>>>>> 4a9de31b
        public async Task<IActionResult> RedeemSponsorshipCode(string code)
        {
            try
            {
                _logger.LogInformation("Redemption link clicked for code: {Code}", code);
                
                // Get client IP for tracking
                var clientIp = HttpContext.Connection.RemoteIpAddress?.ToString() ?? "Unknown";
                
                // Log user agent and authorization header for debugging
                var userAgent = HttpContext.Request.Headers["User-Agent"].ToString();
                var authHeader = HttpContext.Request.Headers["Authorization"].ToString();
                _logger.LogInformation("User-Agent: {UserAgent}, Auth Header Present: {HasAuth}", 
                    userAgent, !string.IsNullOrEmpty(authHeader));
                
                // Track link click
                await _redemptionService.TrackLinkClickAsync(code, clientIp);
                
                // Validate code (including sponsor self-redemption check)
                var validationResult = await _redemptionService.ValidateCodeWithUserAsync(code, HttpContext);
                if (!validationResult.Success)
                {
                    _logger.LogWarning("Code validation failed for {Code}: {Message}", 
                        code, validationResult.Message);
                    return RedirectToAction("Error", new { message = validationResult.Message });
                }

                // Check if user exists (via phone number in code)
                var existingUser = await _redemptionService.FindUserByCodeAsync(code);
                
                // Create account if needed
                if (existingUser == null)
                {
                    _logger.LogInformation("Creating new account for code: {Code}", code);
                    var accountResult = await _redemptionService.CreateAccountFromCodeAsync(code);
                    if (!accountResult.Success)
                    {
                        _logger.LogError("Account creation failed for code {Code}: {Message}", 
                            code, accountResult.Message);
                        return RedirectToAction("Error", new { message = accountResult.Message });
                    }
                    existingUser = accountResult.Data;
                    _logger.LogInformation("Account created successfully for user ID: {UserId}", 
                        existingUser.UserId);
                }

                // Activate subscription
                var subscriptionResult = await _redemptionService.ActivateSubscriptionAsync(
                    code, existingUser.UserId);
                if (!subscriptionResult.Success)
                {
                    _logger.LogError("Subscription activation failed for code {Code}: {Message}", 
                        code, subscriptionResult.Message);
                    return RedirectToAction("Error", new { message = subscriptionResult.Message });
                }

                _logger.LogInformation("Subscription activated successfully for user {UserId} with code {Code}", 
                    existingUser.UserId, code);

                // Generate auto-login token
                var loginToken = await _redemptionService.GenerateAutoLoginTokenAsync(existingUser.UserId);
                
                // Get frontend URL from configuration
                var frontendUrl = _configuration["RedemptionSettings:FrontendUrl"] ?? "https://localhost:5001";
                
                // Redirect to success page with token
                return Redirect($"{frontendUrl}/redemption-success?token={loginToken}&subscription={subscriptionResult.Data.SubscriptionTier.DisplayName}");
            }
            catch (Exception ex)
            {
                _logger.LogError(ex, "Error redeeming sponsorship code: {Code}", code);
                var errorMessage = ex.Message;
                if (ex.InnerException != null)
                {
                    errorMessage += " Inner: " + ex.InnerException.Message;
                    _logger.LogError("Inner Exception: {InnerException}", ex.InnerException.Message);
                }
                return RedirectToAction("Error", new { message = $"Beklenmeyen bir hata oluştu: {errorMessage}" });
            }
        }

        /// <summary>
        /// Display success page after successful redemption
        /// </summary>
        [HttpGet]
        [Route("~/redeem/success")]
        [Route("~/api/v{version:apiVersion}/redeem/success")]
        [ApiVersion("1.0")]
        [ApiVersionNeutral]
        public IActionResult Success([FromQuery] string token, [FromQuery] string subscription)
        {
            // Return a simple HTML page with auto-login script
            var html = $@"
<!DOCTYPE html>
<html lang='tr'>
<head>
    <meta charset='UTF-8'>
    <meta name='viewport' content='width=device-width, initial-scale=1.0'>
    <title>Aktivasyon Başarılı - ZiraAI</title>
    <style>
        body {{
            font-family: -apple-system, BlinkMacSystemFont, 'Segoe UI', Roboto, Oxygen, Ubuntu, sans-serif;
            background: linear-gradient(135deg, #667eea 0%, #764ba2 100%);
            display: flex;
            justify-content: center;
            align-items: center;
            height: 100vh;
            margin: 0;
        }}
        .container {{
            background: white;
            padding: 3rem;
            border-radius: 12px;
            box-shadow: 0 20px 60px rgba(0,0,0,0.3);
            text-align: center;
            max-width: 450px;
        }}
        .success-icon {{
            width: 80px;
            height: 80px;
            background: #10b981;
            border-radius: 50%;
            display: flex;
            align-items: center;
            justify-content: center;
            margin: 0 auto 1.5rem;
        }}
        .checkmark {{
            color: white;
            font-size: 48px;
        }}
        h1 {{
            color: #1f2937;
            margin-bottom: 0.5rem;
        }}
        .subscription-badge {{
            background: #f3f4f6;
            color: #6b7280;
            padding: 0.5rem 1rem;
            border-radius: 20px;
            display: inline-block;
            margin: 1rem 0;
            font-weight: 600;
        }}
        .message {{
            color: #6b7280;
            margin: 1.5rem 0;
            line-height: 1.6;
        }}
        .loading {{
            margin-top: 2rem;
            color: #9ca3af;
        }}
        .spinner {{
            border: 3px solid #f3f4f6;
            border-top: 3px solid #667eea;
            border-radius: 50%;
            width: 30px;
            height: 30px;
            animation: spin 1s linear infinite;
            margin: 1rem auto;
        }}
        @keyframes spin {{
            0% {{ transform: rotate(0deg); }}
            100% {{ transform: rotate(360deg); }}
        }}
    </style>
</head>
<body>
    <div class='container'>
        <div class='success-icon'>
            <span class='checkmark'>✓</span>
        </div>
        <h1>Aktivasyon Başarılı!</h1>
        <div class='subscription-badge'>{subscription} Abonelik</div>
        <p class='message'>
            Aboneliğiniz başarıyla aktive edildi.<br>
            Birkaç saniye içinde ZiraAI uygulamasına yönlendirileceksiniz...
        </p>
        <div class='loading'>
            <div class='spinner'></div>
            <small>Yönlendiriliyor...</small>
        </div>
    </div>
    <script>
        // Store token in localStorage for auto-login
        if ('{token}') {{
            localStorage.setItem('ziraai_auth_token', '{token}');
            
            // Redirect to dashboard after 2 seconds
            setTimeout(() => {{
                window.location.href = '/dashboard';
            }}, 2000);
        }}
    </script>
</body>
</html>";

            return Content(html, "text/html");
        }

        /// <summary>
        /// Display error page when redemption fails
        /// </summary>
        [HttpGet]
        [Route("~/redeem/error")]
        [Route("~/api/v{version:apiVersion}/redeem/error")]
        [ApiVersion("1.0")]
        [ApiVersionNeutral]
        public IActionResult Error([FromQuery] string message)
        {
            // Return a simple HTML error page
            var html = $@"
<!DOCTYPE html>
<html lang='tr'>
<head>
    <meta charset='UTF-8'>
    <meta name='viewport' content='width=device-width, initial-scale=1.0'>
    <title>Aktivasyon Hatası - ZiraAI</title>
    <style>
        body {{
            font-family: -apple-system, BlinkMacSystemFont, 'Segoe UI', Roboto, Oxygen, Ubuntu, sans-serif;
            background: linear-gradient(135deg, #ef4444 0%, #dc2626 100%);
            display: flex;
            justify-content: center;
            align-items: center;
            height: 100vh;
            margin: 0;
        }}
        .container {{
            background: white;
            padding: 3rem;
            border-radius: 12px;
            box-shadow: 0 20px 60px rgba(0,0,0,0.3);
            text-align: center;
            max-width: 450px;
        }}
        .error-icon {{
            width: 80px;
            height: 80px;
            background: #ef4444;
            border-radius: 50%;
            display: flex;
            align-items: center;
            justify-content: center;
            margin: 0 auto 1.5rem;
        }}
        .cross {{
            color: white;
            font-size: 48px;
        }}
        h1 {{
            color: #1f2937;
            margin-bottom: 1rem;
        }}
        .error-message {{
            background: #fef2f2;
            color: #dc2626;
            padding: 1rem;
            border-radius: 8px;
            margin: 1.5rem 0;
            border: 1px solid #fecaca;
        }}
        .help-text {{
            color: #6b7280;
            margin-top: 2rem;
            line-height: 1.6;
        }}
        .contact-link {{
            color: #667eea;
            text-decoration: none;
            font-weight: 600;
        }}
        .contact-link:hover {{
            text-decoration: underline;
        }}
    </style>
</head>
<body>
    <div class='container'>
        <div class='error-icon'>
            <span class='cross'>✕</span>
        </div>
        <h1>Aktivasyon Başarısız</h1>
        <div class='error-message'>
            {message ?? "Aktivasyon işlemi sırasında bir hata oluştu."}
        </div>
        <p class='help-text'>
            Sorun devam ederse lütfen <a href='mailto:destek@ziraai.com' class='contact-link'>destek@ziraai.com</a> 
            adresinden bizimle iletişime geçin veya sponsorunuz ile görüşün.
        </p>
    </div>
</body>
</html>";

            return Content(html, "text/html");
        }
    }
}<|MERGE_RESOLUTION|>--- conflicted
+++ resolved
@@ -32,13 +32,8 @@
         /// </summary>
         /// <param name="code">The sponsorship code to redeem</param>
         /// <returns>HTML page with redemption result and auto-login if successful</returns>
-<<<<<<< HEAD
+
         [HttpGet("~/redeem/{code}")] // Direct access without /api/v1/ prefix for easier link sharing
-=======
-        [HttpGet]
-        [Route("~/redeem/{code}")] // Direct access without /api/v1/ prefix for easier link sharing
-        [ApiVersionNeutral] // This endpoint should work regardless of API version
->>>>>>> 4a9de31b
         public async Task<IActionResult> RedeemSponsorshipCode(string code)
         {
             try
