--- conflicted
+++ resolved
@@ -5,12 +5,9 @@
     public interface ITokenHelper
     {
         TAccessToken CreateToken<TAccessToken>(User user)
-<<<<<<< HEAD
-            where TAccessToken : IAccessToken, new();
-=======
+
           where TAccessToken : IAccessToken, new();
 
         string GenerateRefreshToken();
->>>>>>> cf4ae290
     }
 }