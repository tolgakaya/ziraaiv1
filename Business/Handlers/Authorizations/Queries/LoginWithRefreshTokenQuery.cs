--- conflicted
+++ resolved
@@ -1,4 +1,4 @@
-﻿using System;
+using System;
 using System.Linq;
 using System.Threading;
 using System.Threading.Tasks;
@@ -40,21 +40,7 @@
                     return new ErrorDataResult<User>(Messages.UserNotFound);
                 }
 
-<<<<<<< HEAD
-                userToCheck.RefreshToken = Guid.NewGuid().ToString();
-                _userRepository.Update(userToCheck);
-                var claims = _userRepository.GetClaims(userToCheck.UserId);
-                await _userRepository.SaveChangesAsync();
-                _cacheManager.Remove($"{CacheKeys.UserIdForClaim}={userToCheck.UserId}");
-                _cacheManager.Add($"{CacheKeys.UserIdForClaim}={userToCheck.UserId}", claims.Select(x => x.Name));
 
-
-                var accessToken = _tokenHelper.CreateToken<AccessToken>(userToCheck);
-                return new SuccessDataResult<AccessToken>(accessToken, Messages.SuccessfulLogin);
-            }
-        }
-    }
-=======
 				var claims = _userRepository.GetClaims(userToCheck.UserId);
 				_cacheManager.Remove($"{CacheKeys.UserIdForClaim}={userToCheck.UserId}");
 				_cacheManager.Add($"{CacheKeys.UserIdForClaim}={userToCheck.UserId}", claims.Select(x => x.Name));
@@ -66,5 +52,4 @@
 			}
 		}
 	}
->>>>>>> cf4ae290
-}+}
